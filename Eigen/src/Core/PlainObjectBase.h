--- conflicted
+++ resolved
@@ -473,33 +473,14 @@
   // by making all its constructor protected. See bug 1074.
  protected:
   EIGEN_DEVICE_FUNC EIGEN_STRONG_INLINE constexpr PlainObjectBase() = default;
-
-<<<<<<< HEAD
   EIGEN_DEVICE_FUNC EIGEN_STRONG_INLINE constexpr PlainObjectBase(PlainObjectBase&&) = default;
-=======
-#ifndef EIGEN_PARSED_BY_DOXYGEN
-  // FIXME is it still needed ?
-  /** \internal */
-  EIGEN_DEVICE_FUNC constexpr explicit PlainObjectBase(internal::constructor_without_unaligned_array_assert)
-      : m_storage(internal::constructor_without_unaligned_array_assert()) {
-    // EIGEN_INITIALIZE_COEFFS_IF_THAT_OPTION_IS_ENABLED
-  }
-#endif
-
-  EIGEN_DEVICE_FUNC EIGEN_STRONG_INLINE constexpr PlainObjectBase(PlainObjectBase&& other) = default;
->>>>>>> 2d4c9b40
-
   EIGEN_DEVICE_FUNC constexpr PlainObjectBase& operator=(PlainObjectBase&& other) EIGEN_NOEXCEPT {
     m_storage = std::move(other.m_storage);
     return *this;
   }
 
   /** Copy constructor */
-<<<<<<< HEAD
   EIGEN_DEVICE_FUNC EIGEN_STRONG_INLINE constexpr PlainObjectBase(const PlainObjectBase&) = default;
-=======
-  EIGEN_DEVICE_FUNC EIGEN_STRONG_INLINE constexpr PlainObjectBase(const PlainObjectBase& other) = default;
->>>>>>> 2d4c9b40
   EIGEN_DEVICE_FUNC EIGEN_STRONG_INLINE PlainObjectBase(Index size, Index rows, Index cols)
       : m_storage(size, rows, cols) {}
 
