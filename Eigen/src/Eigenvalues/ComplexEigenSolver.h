// This file is part of Eigen, a lightweight C++ template library
// for linear algebra.
//
// Copyright (C) 2009 Claire Maurice
// Copyright (C) 2009 Gael Guennebaud <g.gael@free.fr>
//
// Eigen is free software; you can redistribute it and/or
// modify it under the terms of the GNU Lesser General Public
// License as published by the Free Software Foundation; either
// version 3 of the License, or (at your option) any later version.
//
// Alternatively, you can redistribute it and/or
// modify it under the terms of the GNU General Public License as
// published by the Free Software Foundation; either version 2 of
// the License, or (at your option) any later version.
//
// Eigen is distributed in the hope that it will be useful, but WITHOUT ANY
// WARRANTY; without even the implied warranty of MERCHANTABILITY or FITNESS
// FOR A PARTICULAR PURPOSE. See the GNU Lesser General Public License or the
// GNU General Public License for more details.
//
// You should have received a copy of the GNU Lesser General Public
// License and a copy of the GNU General Public License along with
// Eigen. If not, see <http://www.gnu.org/licenses/>.

#ifndef EIGEN_COMPLEX_EIGEN_SOLVER_H
#define EIGEN_COMPLEX_EIGEN_SOLVER_H

/** \eigenvalues_module \ingroup Eigenvalues_Module
  * \nonstableyet
  *
  * \class ComplexEigenSolver
  *
  * \brief Eigen values/vectors solver for general complex matrices
  *
  * \param MatrixType the type of the matrix of which we are computing the eigen decomposition
  *
  * \sa class EigenSolver, class SelfAdjointEigenSolver
  */
template<typename _MatrixType> class ComplexEigenSolver
{
  public:
    typedef _MatrixType MatrixType;
    typedef typename MatrixType::Scalar Scalar;
    typedef typename NumTraits<Scalar>::Real RealScalar;
    typedef std::complex<RealScalar> Complex;
    typedef Matrix<Complex, MatrixType::ColsAtCompileTime,1> EigenvalueType;
    typedef Matrix<Complex, MatrixType::RowsAtCompileTime,MatrixType::ColsAtCompileTime> EigenvectorType;

    /**
    * \brief Default Constructor.
    *
    * The default constructor is useful in cases in which the user intends to
    * perform decompositions via ComplexEigenSolver::compute(const MatrixType&).
    */
    ComplexEigenSolver() : m_eivec(), m_eivalues(), m_isInitialized(false)
    {}

    ComplexEigenSolver(const MatrixType& matrix)
            : m_eivec(matrix.rows(),matrix.cols()),
              m_eivalues(matrix.cols()),
              m_isInitialized(false)
    {
      compute(matrix);
    }

    EigenvectorType eigenvectors(void) const
    {
      ei_assert(m_isInitialized && "ComplexEigenSolver is not initialized.");
      return m_eivec;
    }

    EigenvalueType eigenvalues() const
    {
      ei_assert(m_isInitialized && "ComplexEigenSolver is not initialized.");
      return m_eivalues;
    }

    void compute(const MatrixType& matrix);

  protected:
    MatrixType m_eivec;
    EigenvalueType m_eivalues;
    bool m_isInitialized;
};


template<typename MatrixType>
void ComplexEigenSolver<MatrixType>::compute(const MatrixType& matrix)
{
  // this code is inspired from Jampack
  assert(matrix.cols() == matrix.rows());
  int n = matrix.cols();
  m_eivalues.resize(n,1);
  m_eivec.resize(n,n);

  RealScalar eps = epsilon<RealScalar>();

  // Reduce to complex Schur form
  ComplexSchur<MatrixType> schur(matrix);

  m_eivalues = schur.matrixT().diagonal();

  m_eivec.setZero();

  Scalar d2, z;
  RealScalar norm = matrix.norm();

  // compute the (normalized) eigenvectors
  for(int k=n-1 ; k>=0 ; k--)
  {
    d2 = schur.matrixT().coeff(k,k);
    m_eivec.coeffRef(k,k) = Scalar(1.0,0.0);
    for(int i=k-1 ; i>=0 ; i--)
    {
      m_eivec.coeffRef(i,k) = -schur.matrixT().coeff(i,k);
      if(k-i-1>0)
        m_eivec.coeffRef(i,k) -= (schur.matrixT().row(i).segment(i+1,k-i-1) * m_eivec.col(k).segment(i+1,k-i-1)).value();
      z = schur.matrixT().coeff(i,i) - d2;
      if(z==Scalar(0))
        ei_real_ref(z) = eps * norm;
      m_eivec.coeffRef(i,k) = m_eivec.coeff(i,k) / z;

    }
    m_eivec.col(k).normalize();
  }

  m_eivec = schur.matrixU() * m_eivec;
  m_isInitialized = true;

  // sort the eigenvalues
  {
    for (int i=0; i<n; i++)
    {
      int k;
<<<<<<< HEAD
      m_eivalues.cwiseAbs().end(n-i).minCoeff(&k);
=======
      m_eivalues.cwise().abs().tail(n-i).minCoeff(&k);
>>>>>>> 51b8f014
      if (k != 0)
      {
        k += i;
        std::swap(m_eivalues[k],m_eivalues[i]);
        m_eivec.col(i).swap(m_eivec.col(k));
      }
    }
  }
}



#endif // EIGEN_COMPLEX_EIGEN_SOLVER_H<|MERGE_RESOLUTION|>--- conflicted
+++ resolved
@@ -133,11 +133,7 @@
     for (int i=0; i<n; i++)
     {
       int k;
-<<<<<<< HEAD
-      m_eivalues.cwiseAbs().end(n-i).minCoeff(&k);
-=======
-      m_eivalues.cwise().abs().tail(n-i).minCoeff(&k);
->>>>>>> 51b8f014
+      m_eivalues.cwiseAbs().tail(n-i).minCoeff(&k);
       if (k != 0)
       {
         k += i;
